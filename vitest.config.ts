--- conflicted
+++ resolved
@@ -31,11 +31,8 @@
       '**/dist/**',
       '**/build/**',
       'src/database/server/**/**',
-<<<<<<< HEAD
+      'src/database/repositories/dataImporter/**/**',
       'src/server/services/!(discover|changelog)/**/**',
-=======
-      'src/database/repositories/dataImporter/**/**',
->>>>>>> a7eb8008
     ],
     globals: true,
     server: {
